from __future__ import annotations

import json
from collections import defaultdict
from pathlib import Path

import gradio as gr
from gradio_rangeslider import RangeSlider

import mteb
from mteb.caching import json_cache
from mteb.leaderboard.figures import performance_size_plot, radar_chart
from mteb.leaderboard.table import scores_to_tables


def load_results():
    results_cache_path = Path(__file__).parent.joinpath("__cached_results.json")
    if not results_cache_path.exists():
        all_results = mteb.load_results()
        all_results.to_disk(results_cache_path)
        return all_results
    else:
        with results_cache_path.open() as cache_file:
            return mteb.BenchmarkResults.from_validated(**json.load(cache_file))


def update_citation(benchmark_name: str) -> str:
    benchmark = mteb.get_benchmark(benchmark_name)
    if str(benchmark.citation) != "None":
        citation = f"```bibtex\n{benchmark.citation}\n```"
    else:
        citation = ""
    return citation


def update_description(
    benchmark_name: str, languages: list[str], task_types: list[str], domains: list[str]
) -> str:
    benchmark = mteb.get_benchmark(benchmark_name)
    description = f"## {benchmark.name}\n{benchmark.description}\n"
    n_languages = len(languages)
    n_task_types = len(task_types)
    n_tasks = len(benchmark.tasks)
    n_domains = len(domains)
    description += f" - **Number of languages**: {n_languages}\n"
    description += f" - **Number of datasets**: {n_tasks}\n"
    description += f" - **Number of task types**: {n_task_types}\n"
    description += f" - **Number of domains**: {n_domains}\n"
    if str(benchmark.reference) != "None":
        description += f"\n[Click for More Info]({benchmark.reference})"

    return description


def format_list(props: list[str]):
    if props is None:
        return ""
    if len(props) > 3:
        return ", ".join(props[:3]) + "..."
    return ", ".join(props)


def update_task_info(task_names: str) -> gr.DataFrame:
    tasks = mteb.get_tasks(tasks=task_names)
    df = tasks.to_dataframe(
        properties=["name", "type", "languages", "domains", "reference", "main_score"]
    )
    df["languages"] = df["languages"].map(format_list)
    df["domains"] = df["domains"].map(format_list)
    df["name"] = "[" + df["name"] + "](" + df["reference"] + ")"
    df = df.rename(
        columns={
            "name": "Task Name",
            "type": "Task Type",
            "languages": "Languages",
            "domains": "Domains",
            "main_score": "Metric",
        }
    )
    df = df.drop(columns="reference")
    return gr.DataFrame(df, datatype=["markdown"] + ["str"] * (len(df.columns) - 1))


all_results = load_results().join_revisions().filter_models()

# Model sizes in million parameters
min_model_size, max_model_size = 0, 10_000

benchmarks = mteb.get_benchmarks()

default_benchmark = mteb.get_benchmark("MTEB(Multilingual, beta)")
default_results = default_benchmark.load_results(base_results=all_results)

default_scores = default_results.get_scores(format="long")
summary_table, per_task_table = scores_to_tables(default_scores)

benchmark_select = gr.Dropdown(
    [bench.name for bench in benchmarks],
    value=default_benchmark.name,
    label="Prebuilt Benchmarks",
    info="Select one of our expert-selected benchmarks from MTEB publications.",
)
lang_select = gr.Dropdown(
    all_results.languages,
    value=default_results.languages,
    multiselect=True,
    label="Language",
    info="Select languages to include.",
)
type_select = gr.Dropdown(
    all_results.task_types,
    value=default_results.task_types,
    multiselect=True,
    label="Task Type",
    info="Select task types to include.",
)
domain_select = gr.Dropdown(
    all_results.domains,
    value=default_results.domains,
    multiselect=True,
    label="Domain",
    info="Select domains to include.",
)
task_select = gr.Dropdown(
    all_results.task_names,
    value=default_results.task_names,
    allow_custom_value=True,
    multiselect=True,
    label="Task",
    info="Select specific tasks to include",
)

head = """
  <link href="https://cdn.jsdelivr.net/npm/tailwindcss@2.2.19/dist/tailwind.min.css" rel="stylesheet">
"""

with gr.Blocks(fill_width=True, theme=gr.themes.Base(), head=head) as demo:
    with gr.Row():
        with gr.Column(scale=5):
            gr.Markdown(
                """
            ### Benchmarks
            Select one of the hand-curated benchmarks from our publications and modify them using one of the following filters to fit your needs.
            """
            )
            with gr.Group():
                with gr.Row(elem_classes="overflow-y-scroll max-h-80"):
                    with gr.Column():
                        benchmark_select.render()
                        with gr.Accordion("Select Languages", open=False):
                            lang_select.render()
                        with gr.Accordion("Select Task Types", open=False):
                            type_select.render()
                        with gr.Accordion("Select Domains", open=False):
                            domain_select.render()
                        with gr.Accordion("Add and remove tasks:", open=False):
                            task_select.render()
        with gr.Column(scale=8):
            gr.Markdown(
                """
            ### Model Selection
            Select models to rank based on an assortment of criteria. 
            """,
            )
            with gr.Group():
                searchbar = gr.Textbox(
                    label="Search Models",
                    info="Search models by name (RegEx sensitive. Separate queries with `|`)",
                    interactive=True,
                )
                with gr.Row(elem_classes=""):
                    with gr.Column():
                        availability = gr.Radio(
                            [
                                ("Only Open", True),
                                ("Only Proprietary", False),
                                ("Both", None),
                            ],
                            value=None,
                            label="Availability",
                            interactive=True,
                        )
                        instructions = gr.Radio(
                            [
                                ("Only Instruction-tuned", True),
                                ("Only non-instruction", False),
                                ("Both", None),
                            ],
                            value=None,
                            label="Instructions",
                            interactive=True,
                        )
                    with gr.Column():
                        compatibility = gr.CheckboxGroup(
                            [
                                (
                                    "Should be sentence-transformers compatible",
                                    "Sentence Transformers",
                                )
                            ],
                            value=[],
                            label="Compatibility",
                            interactive=True,
                        )
                        model_size = RangeSlider(
                            minimum=min_model_size,
                            maximum=max_model_size,
                            value=(min_model_size, max_model_size),
                            label="Model Size (#M Parameters)",
                            interactive=True,
                        )
    scores = gr.State(default_scores)
    with gr.Row():
        with gr.Column():
            description = gr.Markdown(
                update_description,
                inputs=[benchmark_select, lang_select, type_select, domain_select],
            )
            citation = gr.Markdown(update_citation, inputs=[benchmark_select])
        with gr.Column():
<<<<<<< HEAD
            plot = gr.Plot(performance_size_plot, inputs=[summary_table])
            gr.Markdown(
                "*We only display models that have been run on all tasks in the benchmark*"
            )
=======
            with gr.Tab("Performance-Size Plot"):
                plot = gr.Plot(performance_size_plot, inputs=[summary_table])
                gr.Markdown(
                    "*We only display models that have been run on all tasks in the benchmark*"
                )
            with gr.Tab("Top 5 Radar Chart"):
                radar_plot = gr.Plot(radar_chart, inputs=[summary_table])
                gr.Markdown(
                    "*We only display models that have been run on all task types in the benchmark*"
                )
>>>>>>> e605c7b7
    with gr.Tab("Summary"):
        summary_table.render()
    with gr.Tab("Performance per task"):
        per_task_table.render()
    with gr.Tab("Task information"):
        task_info_table = gr.DataFrame(update_task_info, inputs=[task_select])

    @gr.on(inputs=[scores, searchbar], outputs=[summary_table, per_task_table])
    def update_tables(scores, search_query: str):
        summary, per_task = scores_to_tables(scores, search_query)
        return summary, per_task

    @gr.on(
        inputs=[benchmark_select],
        outputs=[
            lang_select,
            type_select,
            domain_select,
        ],
    )
    @json_cache
    def on_select_benchmark(benchmark_name):
        benchmark = mteb.get_benchmark(benchmark_name)
        benchmark_results = benchmark.load_results(base_results=all_results)
        task_types = benchmark_results.task_types
        langs = benchmark_results.languages
        domains = benchmark_results.domains
        return (
            langs,
            task_types,
            domains,
        )

    @gr.on(
        inputs=[benchmark_select, lang_select, type_select, domain_select],
        outputs=[task_select],
    )
    @json_cache
    def update_task_list(benchmark_name, languages, task_types, domains):
        benchmark = mteb.get_benchmark(benchmark_name)
        benchmark_results = benchmark.load_results(base_results=all_results)
        task_to_lang_set = defaultdict(set)
        task_to_type = {}
        task_to_domains = defaultdict(set)
        for model_res in benchmark_results:
            for task_res in model_res:
                task_to_lang_set[task_res.task_name] |= set(task_res.languages)
                task_to_domains[task_res.task_name] |= set(task_res.domains)
                task_to_type[task_res.task_name] = task_res.task_type
        res = []
        for task_name in benchmark_results.task_names:
            if not (task_to_domains[task_name] & set(domains)):
                continue
            if not (task_to_lang_set[task_name] & set(languages)):
                continue
            if task_to_type[task_name] not in task_types:
                continue
            res.append(task_name)
        return res

    @gr.on(
        inputs=[
            benchmark_select,
            task_select,
            lang_select,
            type_select,
            domain_select,
            availability,
            compatibility,
            instructions,
            model_size,
        ],
        outputs=[scores],
    )
    def update_scores(
        benchmark_name,
        task_names,
        languages,
        task_types,
        domains,
        availability,
        compatibility,
        instructions,
        model_size,
    ):
        benchmark = mteb.get_benchmark(benchmark_name)
        benchmark_results = benchmark.load_results(base_results=all_results)
        benchmark_results = benchmark_results.filter_tasks(
            languages=languages,
            task_names=task_names,
            task_types=task_types,
            domains=domains,
        )
        lower, upper = model_size
        # Setting to None, when the user doesn't specify anything
        if (lower == min_model_size) and (upper == max_model_size):
            lower, upper = None, None
        else:
            # Multiplying by millions
            lower = lower * 1e6
            upper = upper * 1e6
        benchmark_results = benchmark_results.filter_models(
            open_weights=availability,
            use_instructions=instructions,
            frameworks=compatibility,
            n_parameters_range=(lower, upper),
        )
        scores = benchmark_results.get_scores(languages=languages, format="long")
        return scores


if __name__ == "__main__":
    demo.launch()<|MERGE_RESOLUTION|>--- conflicted
+++ resolved
@@ -218,12 +218,6 @@
             )
             citation = gr.Markdown(update_citation, inputs=[benchmark_select])
         with gr.Column():
-<<<<<<< HEAD
-            plot = gr.Plot(performance_size_plot, inputs=[summary_table])
-            gr.Markdown(
-                "*We only display models that have been run on all tasks in the benchmark*"
-            )
-=======
             with gr.Tab("Performance-Size Plot"):
                 plot = gr.Plot(performance_size_plot, inputs=[summary_table])
                 gr.Markdown(
@@ -234,7 +228,6 @@
                 gr.Markdown(
                     "*We only display models that have been run on all task types in the benchmark*"
                 )
->>>>>>> e605c7b7
     with gr.Tab("Summary"):
         summary_table.render()
     with gr.Tab("Performance per task"):
