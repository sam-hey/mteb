--- conflicted
+++ resolved
@@ -164,14 +164,7 @@
         model_metas.map(lambda m: format_n_parameters(m.n_parameters)),
     )
     joint_table = joint_table.sort_values("borda_rank", ascending=True)
-<<<<<<< HEAD
-    per_task = per_task.loc[
-        joint_table.set_index(["model_name", "model_revision"]).index
-    ]
-    joint_table = joint_table.drop(columns=["model_revision"])
-=======
     per_task = per_task.loc[joint_table.set_index("model_name").index]
->>>>>>> e605c7b7
     # Removing HF organization from model
     joint_table["model_name"] = joint_table["model_name"].map(
         lambda name: name.split("/")[-1]
