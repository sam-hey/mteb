from __future__ import annotations

from functools import partial

from mteb.encoder_interface import PromptType
from mteb.model_meta import ModelMeta
from mteb.models.instruct_wrapper import instruct_wrapper


def instruction_template(
    instruction: str, prompt_type: PromptType | None = None
) -> str:
    return f"Instruct: {instruction}\nQuery: " if instruction else ""


SFR_Embedding_2_R = ModelMeta(
    loader=partial(  # type: ignore
        instruct_wrapper,
        model_name_or_path="Salesforce/SFR-Embedding-2_R",
        instruction_template=instruction_template,
        attn="cccc",
        pooling_method="lasttoken",
        mode="embedding",
        torch_dtype="auto",
        # The ST script does not normalize while the HF one does so unclear what to do
        # https://huggingface.co/Salesforce/SFR-Embedding-2_R
        normalized=True,
    ),
    name="Salesforce/SFR-Embedding-2_R",
    languages=["eng_Latn"],
    open_weights=True,
    revision="91762139d94ed4371a9fa31db5551272e0b83818",
    release_date="2024-06-14",  # initial commit of hf model.
    n_parameters=7_110_000_000,
    embed_dim=4096,
    license="cc-by-nc-4.0",
    max_tokens=32768,
    reference="https://huggingface.co/Salesforce/SFR-Embedding-2_R",
    similarity_fn_name="cosine",
    framework=["Sentence Transformers", "PyTorch"],
    use_instructions=True,
<<<<<<< HEAD
    citation="""@misc{SFR-embedding-2,
      title={SFR-Embedding-2: Advanced Text Embedding with Multi-stage Training},
      author={Rui Meng*, Ye Liu*, Shafiq Rayhan Joty, Caiming Xiong, Yingbo Zhou, Semih Yavuz},
      year={2024},
      url={https://huggingface.co/Salesforce/SFR-Embedding-2_R}
    }
    """,
)


SFR_Embedding_Mistral = ModelMeta(
    loader=partial(  # type: ignore
        instruct_wrapper,
        model_name_or_path="Salesforce/SFR-Embedding-Mistral",
        instruction_template=instruction_template,
        attn="cccc",
        pooling_method="lasttoken",
        mode="embedding",
        torch_dtype="auto",
        normalized=True,
    ),
    name="Salesforce/SFR-Embedding-Mistral",
    languages=["eng_Latn"],
    open_weights=True,
    revision="938c560d1c236aa563b2dbdf084f28ab28bccb11",
    release_date="2024-01-24",  # initial commit of hf model.
    n_parameters=7_110_000_000,
    embed_dim=4096,
    license="cc-by-nc-4.0",
    max_tokens=32768,
    reference="https://huggingface.co/Salesforce/SFR-Embedding-Mistral",
    similarity_fn_name="cosine",
    framework=["Sentence Transformers", "PyTorch"],
    use_instructions=True,
=======
    adapted_from="intfloat/e5-mistral-7b-instruct",
    public_training_code=None,
    training_datasets={  # inherits from e5
        "MSMARCO": ["train"],
        "MSMARCOHardNegatives": ["train"],
        "NanoMSMARCORetrieval": ["train"],
        "MSMARCO-PL": ["train"],  # translation not trained on
        "NQ": ["train"],
        "NQHardNegatives": ["train"],
        "NanoNQRetrieval": ["train"],
        "NQ-PL": ["train"],  # translation not trained on
    },
>>>>>>> 46f6abc7
)


SFR_Embedding_Mistral = ModelMeta(
    loader=partial(  # type: ignore
        instruct_wrapper,
        model_name_or_path="Salesforce/SFR-Embedding-Mistral",
        instruction_template=instruction_template,
        attn="cccc",
        pooling_method="lasttoken",
        mode="embedding",
        torch_dtype="auto",
        normalized=True,
    ),
    name="Salesforce/SFR-Embedding-Mistral",
    languages=["eng_Latn"],
    open_weights=True,
    revision="938c560d1c236aa563b2dbdf084f28ab28bccb11",
    release_date="2024-01-24",  # initial commit of hf model.
    n_parameters=7_110_000_000,
    embed_dim=4096,
    license="cc-by-nc-4.0",
    max_tokens=32768,
    reference="https://huggingface.co/Salesforce/SFR-Embedding-Mistral",
    similarity_fn_name="cosine",
    framework=["Sentence Transformers", "PyTorch"],
    use_instructions=True,
    public_training_code=None,
    training_datasets={  # inherits from e5
        "MSMARCO": ["train"],
        "MSMARCOHardNegatives": ["train"],
        "NanoMSMARCORetrieval": ["train"],
        "MSMARCO-PL": ["train"],  # translation not trained on
        "NQ": ["train"],
        "NQHardNegatives": ["train"],
        "NanoNQRetrieval": ["train"],
        "NQ-PL": ["train"],  # translation not trained on
    },
)<|MERGE_RESOLUTION|>--- conflicted
+++ resolved
@@ -39,7 +39,18 @@
     similarity_fn_name="cosine",
     framework=["Sentence Transformers", "PyTorch"],
     use_instructions=True,
-<<<<<<< HEAD
+    adapted_from="intfloat/e5-mistral-7b-instruct",
+    public_training_code=None,
+    training_datasets={  # inherits from e5
+        "MSMARCO": ["train"],
+        "MSMARCOHardNegatives": ["train"],
+        "NanoMSMARCORetrieval": ["train"],
+        "MSMARCO-PL": ["train"],  # translation not trained on
+        "NQ": ["train"],
+        "NQHardNegatives": ["train"],
+        "NanoNQRetrieval": ["train"],
+        "NQ-PL": ["train"],  # translation not trained on
+    },
     citation="""@misc{SFR-embedding-2,
       title={SFR-Embedding-2: Advanced Text Embedding with Multi-stage Training},
       author={Rui Meng*, Ye Liu*, Shafiq Rayhan Joty, Caiming Xiong, Yingbo Zhou, Semih Yavuz},
@@ -74,20 +85,6 @@
     similarity_fn_name="cosine",
     framework=["Sentence Transformers", "PyTorch"],
     use_instructions=True,
-=======
-    adapted_from="intfloat/e5-mistral-7b-instruct",
-    public_training_code=None,
-    training_datasets={  # inherits from e5
-        "MSMARCO": ["train"],
-        "MSMARCOHardNegatives": ["train"],
-        "NanoMSMARCORetrieval": ["train"],
-        "MSMARCO-PL": ["train"],  # translation not trained on
-        "NQ": ["train"],
-        "NQHardNegatives": ["train"],
-        "NanoNQRetrieval": ["train"],
-        "NQ-PL": ["train"],  # translation not trained on
-    },
->>>>>>> 46f6abc7
 )
 
 
