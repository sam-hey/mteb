--- conflicted
+++ resolved
@@ -54,13 +54,10 @@
     similarity_fn_name="cosine",
     framework=["Sentence Transformers", "PyTorch"],
     use_instructions=True,
-<<<<<<< HEAD
     citation=GTE_CITATION,
-=======
     public_training_code=None,
     training_datasets=None,
     max_tokens=131072,
->>>>>>> 46f6abc7
 )
 
 
