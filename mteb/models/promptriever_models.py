from __future__ import annotations

import logging
from typing import Any, Callable

import numpy as np
import torch

<<<<<<< HEAD
from mteb.encoder_interface import Encoder
from mteb.model_meta import ModelMeta, ScoringFunction
=======
from mteb.encoder_interface import Encoder, PromptType
from mteb.model_meta import ModelMeta
>>>>>>> 81a272e1

from .repllama_models import RepLLaMAWrapper, model_prompts
from .wrapper import Wrapper

logger = logging.getLogger(__name__)


class PromptrieverWrapper(RepLLaMAWrapper, Wrapper):
    def __init__(self, *args, **kwargs):
        super().__init__(*args, **kwargs)

    def encode(
        self,
        sentences: list[str],
        *,
        task_name: str,
        prompt_type: PromptType | None = None,
        **kwargs: Any,
    ) -> np.ndarray:
        kwargs["is_promptriever"] = True
        return super().encode(
            sentences, task_name=task_name, prompt_type=prompt_type, **kwargs
        )


def _loader(wrapper: type[PromptrieverWrapper], **kwargs) -> Callable[..., Encoder]:
    _kwargs = kwargs

    def loader_inner(**kwargs: Any) -> Encoder:
        return wrapper(**_kwargs, **kwargs)

    return loader_inner


PROMPTRIEVER_CITATION = """
@article{weller2024promptriever,
      title={Promptriever: Instruction-Trained Retrievers Can Be Prompted Like Language Models}, 
      author={Orion Weller and Benjamin Van Durme and Dawn Lawrie and Ashwin Paranjape and Yuhao Zhang and Jack Hessel},
      year={2024},
      eprint={2409.11136},
      archivePrefix={arXiv},
      primaryClass={cs.IR},
      url={https://arxiv.org/abs/2409.11136}, 
}
"""


promptriever_llama2 = ModelMeta(
    loader=_loader(
        PromptrieverWrapper,
        base_model_name_or_path="meta-llama/Llama-2-7b-hf",
        peft_model_name_or_path="samaya-ai/promptriever-llama2-7b-v1",
        device_map="auto",
        torch_dtype=torch.bfloat16,
        model_prompts=model_prompts,
    ),
    name="samaya-ai/promptriever-llama2-7b-v1",
    languages=["eng_Latn"],
    open_weights=True,
    revision="01c7f73d771dfac7d292323805ebc428287df4f9-30b14e3813c0fa45facfd01a594580c3fe5ecf23",  # base-peft revision
    release_date="2024-09-15",
    n_parameters=7_000_000,
    max_tokens=4096,
    embed_dim=4096,
    license="apache-2.0",
    training_datasets={"samaya-ai/msmarco-w-instructions": ["train"]},
    reference="https://huggingface.co/samaya-ai/promptriever-llama2-7b-v1",
    similarity_fn_name=ScoringFunction.COSINE,
    framework=["PyTorch", "Tevatron"],
    use_instructions=True,
    citation=PROMPTRIEVER_CITATION,
)

promptriever_llama3 = ModelMeta(
    loader=_loader(
        PromptrieverWrapper,
        base_model_name_or_path="meta-llama/Meta-Llama-3.1-8B",
        peft_model_name_or_path="samaya-ai/promptriever-llama3.1-8b-v1",
        device_map="auto",
        torch_dtype=torch.bfloat16,
        model_prompts=model_prompts,
    ),
    name="samaya-ai/promptriever-llama3.1-8b-v1",
    languages=["eng_Latn"],
    open_weights=True,
    revision="48d6d0fc4e02fb1269b36940650a1b7233035cbb-2ead22cfb1b0e0c519c371c63c2ab90ffc511b8a",  # base-peft revision
    training_datasets={"samaya-ai/msmarco-w-instructions": ["train"]},
    release_date="2024-09-15",
    n_parameters=8_000_000,
    max_tokens=8192,
    embed_dim=4096,
    license="apache-2.0",
    reference="https://huggingface.co/samaya-ai/promptriever-llama3.1-8b-v1",
    similarity_fn_name=ScoringFunction.COSINE,
    framework=["PyTorch", "Tevatron"],
    use_instructions=True,
    citation=PROMPTRIEVER_CITATION,
)


promptriever_llama3_instruct = ModelMeta(
    loader=_loader(
        PromptrieverWrapper,
        base_model_name_or_path="meta-llama/Meta-Llama-3.1-8B-Instruct",
        peft_model_name_or_path="samaya-ai/promptriever-llama3.1-8b-instruct-v1",
        device_map="auto",
        torch_dtype=torch.bfloat16,
        model_prompts=model_prompts,
    ),
    name="samaya-ai/promptriever-llama3.1-8b-instruct-v1",
    languages=["eng_Latn"],
    open_weights=True,
    revision="5206a32e0bd3067aef1ce90f5528ade7d866253f-8b677258615625122c2eb7329292b8c402612c21",  # base-peft revision
    release_date="2024-09-15",
    n_parameters=8_000_000,
    max_tokens=8192,
    embed_dim=4096,
    training_datasets={"samaya-ai/msmarco-w-instructions": ["train"]},
    license="apache-2.0",
    reference="https://huggingface.co/samaya-ai/promptriever-llama3.1-8b-instruct-v1",
    similarity_fn_name=ScoringFunction.COSINE,
    framework=["PyTorch", "Tevatron"],
    use_instructions=True,
    citation=PROMPTRIEVER_CITATION,
)

promptriever_mistral_v1 = ModelMeta(
    loader=_loader(
        PromptrieverWrapper,
        base_model_name_or_path="mistralai/Mistral-7B-v0.1",
        peft_model_name_or_path="samaya-ai/promptriever-mistral-v0.1-7b-v1",
        device_map="auto",
        torch_dtype=torch.bfloat16,
        model_prompts=model_prompts,
    ),
    name="samaya-ai/promptriever-mistral-v0.1-7b-v1",
    languages=["eng_Latn"],
    open_weights=True,
    revision="7231864981174d9bee8c7687c24c8344414eae6b-876d63e49b6115ecb6839893a56298fadee7e8f5",  # base-peft revision
    release_date="2024-09-15",
    n_parameters=7_000_000,
    training_datasets={"samaya-ai/msmarco-w-instructions": ["train"]},
    max_tokens=4096,
    embed_dim=4096,
    license="apache-2.0",
    reference="https://huggingface.co/samaya-ai/promptriever-mistral-v0.1-7b-v1",
    similarity_fn_name=ScoringFunction.COSINE,
    framework=["PyTorch", "Tevatron"],
    use_instructions=True,
    citation=PROMPTRIEVER_CITATION,
)<|MERGE_RESOLUTION|>--- conflicted
+++ resolved
@@ -6,13 +6,10 @@
 import numpy as np
 import torch
 
-<<<<<<< HEAD
-from mteb.encoder_interface import Encoder
+
+from mteb.encoder_interface import Encoder, PromptType
 from mteb.model_meta import ModelMeta, ScoringFunction
-=======
-from mteb.encoder_interface import Encoder, PromptType
-from mteb.model_meta import ModelMeta
->>>>>>> 81a272e1
+
 
 from .repllama_models import RepLLaMAWrapper, model_prompts
 from .wrapper import Wrapper
